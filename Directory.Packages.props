<Project>
  <PropertyGroup>
    <ManagePackageVersionsCentrally>true</ManagePackageVersionsCentrally>
  </PropertyGroup>
   <PropertyGroup Label="SharedVersions">
    <AkkaVersion>1.5.28</AkkaVersion>
    <AkkaHostingVersion>1.5.27</AkkaHostingVersion>
    <OtelVersion>1.9.0</OtelVersion>
  </PropertyGroup>
  <!-- Akka.NET Package Versions -->
<<<<<<< HEAD
  <ItemGroup Label="Akka.NET">
    <PackageVersion Include="Akka" Version="$(AkkaVersion)" />
    <PackageVersion Include="Akka.Hosting" Version="$(AkkaHostingVersion)" />
    <PackageVersion Include="Akka.Streams" Version="$(AkkaVersion)" />
=======
  <ItemGroup>
    <PackageVersion Include="Akka" Version="1.5.28" />
    <PackageVersion Include="Akka.Hosting" Version="1.5.27" />
    <PackageVersion Include="Akka.Hosting.TestKit" Version="1.5.27" />
    <PackageVersion Include="Akka.Streams" Version="1.5.28" />
    <PackageVersion Include="Akka.Streams.TestKit" Version="1.5.28" />
    <PackageVersion Include="BenchmarkDotNet" Version="0.14.0" />
    <PackageVersion Include="FsCheck.Xunit" Version="2.16.6" />
    <PackageVersion Include="JetBrains.Annotations" Version="2024.2.0" />
>>>>>>> 90de054a
    <PackageVersion Include="Microsoft.Extensions.DependencyInjection.Abstractions" Version="8.0.1" />
    <PackageVersion Include="System.IO.Pipelines" Version="8.0.0" />

  </ItemGroup>
  <!-- OTEL Package Versions -->
  <ItemGroup Label="OpenTelemetry">
    <PackageVersion Include="OpenTelemetry.Api.ProviderBuilderExtensions" Version="$(OtelVersion)" />
    <PackageVersion Include="OpenTelemetry.Exporter.Console" Version="$(OtelVersion)" />
    <PackageVersion Include="OpenTelemetry.Exporter.OpenTelemetryProtocol" Version="$(OtelVersion)" />
    <PackageVersion Include="OpenTelemetry.Extensions.Hosting" Version="$(OtelVersion)" />
  </ItemGroup>
  <!-- Utility Package Versions -->
  <ItemGroup>
    <PackageVersion Include="Microsoft.SourceLink.GitHub" Version="8.0.0" />
  </ItemGroup>
  <!-- Test Package Versions -->
  <ItemGroup>
    <PackageVersion Include="Akka.Hosting.TestKit" Version="$(AkkaHostingVersion)" />
    <PackageVersion Include="Akka.Streams.TestKit" Version="$(AkkaVersion)" />
    <PackageVersion Include="JetBrains.Annotations" Version="2024.2.0" />
    <PackageVersion Include="Xunit.SkippableFact" Version="1.4.13" />
    <PackageVersion Include="Microsoft.NET.Test.Sdk" Version="17.11.1" />
    <PackageVersion Include="xunit" Version="2.8.1" />
    <PackageVersion Include="xunit.runner.visualstudio" Version="2.8.2" />
    <PackageVersion Include="FluentAssertions" Version="6.12.0" />
    <PackageVersion Include="coverlet.collector" Version="6.0.2" />
    <PackageVersion Include="Verify.Xunit" Version="17.10.2" />
    <PackageVersion Include="Verify.DiffPlex" Version="1.3.0" />
    <PackageVersion Include="Testcontainers" Version="3.10.0" />
    <PackageVersion Include="Testcontainers.ActiveMq" Version="3.8.0" />
    <PackageVersion Include="BenchmarkDotNet" Version="0.14.0" />
    <PackageVersion Include="FsCheck.Xunit" Version="2.16.6" />
  </ItemGroup>
</Project><|MERGE_RESOLUTION|>--- conflicted
+++ resolved
@@ -8,22 +8,10 @@
     <OtelVersion>1.9.0</OtelVersion>
   </PropertyGroup>
   <!-- Akka.NET Package Versions -->
-<<<<<<< HEAD
   <ItemGroup Label="Akka.NET">
     <PackageVersion Include="Akka" Version="$(AkkaVersion)" />
     <PackageVersion Include="Akka.Hosting" Version="$(AkkaHostingVersion)" />
     <PackageVersion Include="Akka.Streams" Version="$(AkkaVersion)" />
-=======
-  <ItemGroup>
-    <PackageVersion Include="Akka" Version="1.5.28" />
-    <PackageVersion Include="Akka.Hosting" Version="1.5.27" />
-    <PackageVersion Include="Akka.Hosting.TestKit" Version="1.5.27" />
-    <PackageVersion Include="Akka.Streams" Version="1.5.28" />
-    <PackageVersion Include="Akka.Streams.TestKit" Version="1.5.28" />
-    <PackageVersion Include="BenchmarkDotNet" Version="0.14.0" />
-    <PackageVersion Include="FsCheck.Xunit" Version="2.16.6" />
-    <PackageVersion Include="JetBrains.Annotations" Version="2024.2.0" />
->>>>>>> 90de054a
     <PackageVersion Include="Microsoft.Extensions.DependencyInjection.Abstractions" Version="8.0.1" />
     <PackageVersion Include="System.IO.Pipelines" Version="8.0.0" />
 
